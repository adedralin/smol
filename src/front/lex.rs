//! The lexer.

use derive_more::Display;
use regex::Regex;
use TokenKind::*;

/// Tokens in the program
#[derive(Clone, Copy, PartialEq, Eq, Hash, Display, Debug)]
#[display("kind: '{kind}', part of input: '{text}'")]
pub struct Token<'src> {
    /// What token class this token belongs to.
    pub kind: TokenKind,
    /// What part of the input this token carries.
    pub text: &'src str,
}

/// Token classes.
#[derive(Clone, Copy, PartialEq, Eq, Hash, Display, Debug)]
pub enum TokenKind {
    #[display("id")]
    Id,
    #[display("num")]
    Num,
    #[display(":=")]
    Assign,
    #[display("$print")]
    Print,
    #[display("$read")]
    Read,
    #[display("$if")]
    If,
    #[display("{{")]
    LBrace,
    #[display("}}")]
    RBrace,
    #[display("+")]
    Plus,
    #[display("-")]
    Minus,
    #[display("*")]
    Mul,
    #[display("/")]
    Div,
    #[display("<")]
    Lt,
    #[display("~")]
    Tilde,
    #[display("error")]
    /// For unrecognized characters.
    Error,
}

pub struct Lexer<'input> {
    input: &'input str,
    pos: usize,
    whitespace: Regex,
    matchers: Vec<(Regex, TokenKind)>,
}

impl<'input> Lexer<'input> {
    pub fn new(input: &'input str) -> Self {
        let matchers = [
            (r"\$print", Print),
            (r"\$read", Read),
            (r"\$if", If),
            (r"\{", LBrace),
            (r"\}", RBrace),
            (r":=", Assign),
            (r"\+", Plus),
            (r"-", Minus),
            (r"\*", Mul),
            (r"/", Div),
            (r"<", Lt),
            (r"[a-zA-Z_][a-zA-Z0-9_]*", Id),
            (r"[0-9]+", Num),
            (r"~", Tilde),
        ]
        .into_iter()
        .map(|(regex, kind)| (Regex::new(&format!(r"\A{regex}")).unwrap(), kind))
        .collect::<Vec<_>>();
        // the following cases special regexes that are slightly different from the printed token
        Lexer {
            input,
            pos: 0,
            whitespace: Regex::new(r"\A(?:[ \t\f\r\n\v]|(?://.*))*").unwrap(),
            matchers,
        }
    }

    /// Has the lexer reached the end of input?
    pub fn end_of_input(&self) -> bool {
        self.pos >= self.input.len()
    }

    // Skip comments and whitespace
    fn skip_whitespace(&mut self) {
        if let Some(m) = self.whitespace.find(&self.input[self.pos..]) {
            self.pos += m.end();
        }
    }

    /// Get the next token if possible.
    pub fn next<'a>(&'a mut self) -> Option<Token<'input>> {
        self.skip_whitespace();
<<<<<<< HEAD
        
=======
>>>>>>> a3a35dc1
        if self.end_of_input() {
            return None;
        }

<<<<<<< HEAD
        for (regex, kind) in &self.matchers {
            if let Some(m) = regex.find(&self.input[self.pos..]) {
                let token = Token {
                    kind: *kind,
                    text: &self.input[self.pos..self.pos + m.end()],
                };
                self.pos += m.end();
                return Some(token);
            }
        }

        // If no match, return an error token for unrecognized characters.
        let error_char = &self.input[self.pos..self.pos + 1];
        self.pos += 1;
        Some(Token {
            kind: TokenKind::Error,
            text: error_char,
        })
=======
        let mut kind = Error;
        let mut len = 1;

        for (re, kind_for_re) in &self.matchers {
            if let Some(m) = re.find(&self.input[self.pos..]) {
                kind = *kind_for_re;
                len = m.len();
                break;
            }
        }

        let token = Token {
            kind,
            text: &self.input[self.pos..(self.pos + len)],
        };

        self.pos += len;

        Some(token)
>>>>>>> a3a35dc1
    }
}

/// Read all the tokens from input
pub fn get_tokens(input: &str) -> Vec<Token> {
    let mut lexer = Lexer::new(input);
<<<<<<< HEAD
    let mut tokens = Vec::new();

    while let Some(token) = lexer.next() {
        tokens.push(token);
    }

=======

    let mut tokens = vec![];
    while let Some(token) = lexer.next() {
        tokens.push(token);
    }
>>>>>>> a3a35dc1
    tokens
}


#[cfg(test)]
mod tests {
    use super::*;

    // SECTION: helpers

    // Create an id token
    fn id(text: &str) -> Token {
        Token { kind: Id, text }
    }

    // Create a num token
    fn num(text: &str) -> Token {
        Token { kind: Num, text }
    }

    // Create an error token
    fn error(text: &str) -> Token {
        Token { kind: Error, text }
    }

    // Create a token with only one lexeme (anything except id, num, error).
    fn t(kind: TokenKind) -> Token<'static> {
        Token {
            kind,
            text: match kind {
                Id | Num | Error => unreachable!(),
                Assign => ":=",
                Print => "$print",
                Read => "$read",
                If => "$if",
                LBrace => "{",
                RBrace => "}",
                Plus => "+",
                Minus => "-",
                Mul => "*",
                Div => "/",
                Lt => "<",
                Tilde => "~",
            },
        }
    }

    // SECTION: tests

    #[test]
    fn skip_whitespace() {
        let mut lexer = Lexer::new("foo");
        lexer.skip_whitespace();
        assert_eq!(lexer.pos, 0);
        let mut lexer = Lexer::new(" \n\t  foo");
        lexer.skip_whitespace();
        assert_eq!(lexer.pos, 5);
        let mut lexer = Lexer::new(" // stuff\n\t  foo ");
        lexer.skip_whitespace();
        assert_eq!(lexer.pos, 13);
    }

    #[test]
    fn empty() {
        assert_eq!(get_tokens(""), vec![]);
        assert_eq!(get_tokens("  \n//hello\n"), vec![]);
        assert_eq!(get_tokens("  \n//hi"), vec![]);
    }

    #[test]
    fn single_token() {
        let tests = [
            ("x", vec![id("x")]),
            ("print", vec![id("print")]),
            ("if", vec![id("if")]),
            ("yolo", vec![id("yolo")]),
            ("3", vec![num("3")]),
            ("0345678910", vec![num("0345678910")]),
            ("%", vec![error("%")]),
            (":=", vec![t(Assign)]),
            ("$print", vec![t(Print)]),
            ("$read", vec![t(Read)]),
            ("$if", vec![t(If)]),
            ("{", vec![t(LBrace)]),
            ("}", vec![t(RBrace)]),
            ("+", vec![t(Plus)]),
            ("-", vec![t(Minus)]),
            ("*", vec![t(Mul)]),
            ("/", vec![t(Div)]),
            ("<", vec![t(Lt)]),
        ];

        for (input, expected) in tests {
            assert_eq!(
                get_tokens(input),
                expected,
                "the lexer produced the wrong results for the input {input:?}"
            )
        }
    }

    #[test]
    fn multi_token() {
        assert_eq!(
            get_tokens("x$print$read$if{}+0-*$/<"),
            vec![
                id("x"),
                t(Print),
                t(Read),
                t(If),
                t(LBrace),
                t(RBrace),
                t(Plus),
                num("0"),
                t(Minus),
                t(Mul),
                error("$"),
                t(Div),
                t(Lt),
            ]
        );
        assert_eq!(
            get_tokens("x yz $print $read $if { } +  0   -  //hi\n * $ read / < ~"),
            vec![
                id("x"),
                id("yz"),
                t(Print),
                t(Read),
                t(If),
                t(LBrace),
                t(RBrace),
                t(Plus),
                num("0"),
                t(Minus),
                t(Mul),
                error("$"),
                id("read"),
                t(Div),
                t(Lt),
                t(Tilde),
            ]
        );
    }
}<|MERGE_RESOLUTION|>--- conflicted
+++ resolved
@@ -102,34 +102,10 @@
     /// Get the next token if possible.
     pub fn next<'a>(&'a mut self) -> Option<Token<'input>> {
         self.skip_whitespace();
-<<<<<<< HEAD
-        
-=======
->>>>>>> a3a35dc1
         if self.end_of_input() {
             return None;
         }
 
-<<<<<<< HEAD
-        for (regex, kind) in &self.matchers {
-            if let Some(m) = regex.find(&self.input[self.pos..]) {
-                let token = Token {
-                    kind: *kind,
-                    text: &self.input[self.pos..self.pos + m.end()],
-                };
-                self.pos += m.end();
-                return Some(token);
-            }
-        }
-
-        // If no match, return an error token for unrecognized characters.
-        let error_char = &self.input[self.pos..self.pos + 1];
-        self.pos += 1;
-        Some(Token {
-            kind: TokenKind::Error,
-            text: error_char,
-        })
-=======
         let mut kind = Error;
         let mut len = 1;
 
@@ -149,27 +125,17 @@
         self.pos += len;
 
         Some(token)
->>>>>>> a3a35dc1
     }
 }
 
 /// Read all the tokens from input
 pub fn get_tokens(input: &str) -> Vec<Token> {
     let mut lexer = Lexer::new(input);
-<<<<<<< HEAD
-    let mut tokens = Vec::new();
-
-    while let Some(token) = lexer.next() {
-        tokens.push(token);
-    }
-
-=======
 
     let mut tokens = vec![];
     while let Some(token) = lexer.next() {
         tokens.push(token);
     }
->>>>>>> a3a35dc1
     tokens
 }
 
